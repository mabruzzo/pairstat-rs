/// Specifies the kind of pairstat operation to do in a two-point operation.
///
/// # Note
/// We're going to try to get away with making this an enum. But, it may be
/// necessary to convert this to a trait (each variant would become a
/// unit-like struct)
<<<<<<< HEAD
#[derive(Clone, Copy, PartialEq, Eq)]
=======
#[derive(Clone, Copy)]
#[cfg_attr(feature = "fmt", derive(Debug))]
>>>>>>> fde9ee6c
pub enum PairOperation {
    /// For a pair of vector measurements, compute the element-wise
    /// products. This is used to compute correlation functions
    ElementwiseMultiply,
    /// For a pair of vector measurements, compute the element-wise
    /// differences. This is used to compute structure functions
    ElementwiseSub,
    // /// For a pair of vector measurements, compute the element-wise
    // /// differences and then take the dot-product of the resulting vector
    // /// and the separation vector
    // ElementwiseSubLongitudinalComp
}<|MERGE_RESOLUTION|>--- conflicted
+++ resolved
@@ -4,12 +4,8 @@
 /// We're going to try to get away with making this an enum. But, it may be
 /// necessary to convert this to a trait (each variant would become a
 /// unit-like struct)
-<<<<<<< HEAD
 #[derive(Clone, Copy, PartialEq, Eq)]
-=======
-#[derive(Clone, Copy)]
 #[cfg_attr(feature = "fmt", derive(Debug))]
->>>>>>> fde9ee6c
 pub enum PairOperation {
     /// For a pair of vector measurements, compute the element-wise
     /// products. This is used to compute correlation functions
