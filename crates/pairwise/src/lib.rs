// inform build-system of the crates in this package
mod accumulator;
mod misc;
mod parallel_serial;

// pull in symbols that visible outside of the package
<<<<<<< HEAD
pub use accumulator::{Histogram, get_output, get_output_legacy};
=======
pub use accumulator::{Histogram, get_output, get_output_from_statepack_array};
>>>>>>> 40929e67
pub use misc::diff_norm;
pub use pairwise_nostd_internal::{
    Accumulator, Mean, OutputDescr, PointProps, StatePackViewMut, apply_accum, dot_product,
};<|MERGE_RESOLUTION|>--- conflicted
+++ resolved
@@ -4,11 +4,7 @@
 mod parallel_serial;
 
 // pull in symbols that visible outside of the package
-<<<<<<< HEAD
-pub use accumulator::{Histogram, get_output, get_output_legacy};
-=======
 pub use accumulator::{Histogram, get_output, get_output_from_statepack_array};
->>>>>>> 40929e67
 pub use misc::diff_norm;
 pub use pairwise_nostd_internal::{
     Accumulator, Mean, OutputDescr, PointProps, StatePackViewMut, apply_accum, dot_product,
