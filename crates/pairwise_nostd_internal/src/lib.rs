/*!
This crate implements most of the underlying details of the
`pairwise` crate.

# Developer Guide

<div class="warning"> We may relocate this </div>

## Parallelism Overview

The primary routines in this crate have all been implemented as _binned
reductions_ in the context of a simple parallel programming model. We provide
a high-level overview of what this actually means in this section.

In the first 2 subsections, we define some general-purpose concepts &
machinery related to reductions, while ignoring parallelism. Then, we briefly
connect the discussion to two-point statistics, before we introduce our
parallel programming model. and finally describing the two primary flavors
of the parallel algorithms that arise for implementing binned reductions.

### Simple Reductions

Let's start with the concept of a simple reduction (and totally ignore
parallelism for the moment).

For the unitiated, a reduction is a common abstraction that describes the
algorithm of repeatedly applying an operation to convert multiple values down
to a single result. This comes up in parallel programming because the repeated
operation is associative and commutative, in a mathematical
sense.[^finite_precision]

#### Fleshing things out

<font color="red"> We should consider whether there is a better way to present this information! </font>

**Key Takeaway:** We implement a reduction in terms of a [`Reducer`] type
that stores incremental contribution, in a separately tracked `accum_state`,
from each [`Datum`] instance that is produced from
a __data source__.

For the sake of concreteness, and to introduce some basic terminology, let's
describe a hypothetical calculation that we consider a reductions. This
calculation we compute some statistic to describe some property of multiple
pieces of data:
* We represent each "piece of data" as an instance of the
  [`Datum`] type.
* We generally say that we produce  [`Datum`]
  instances from a __data source__.  Importantly, the term, _data source_, is
  an abstract concept; corresponding types and functions depend on context.
* We're only interested in calculations that can be implemented
  as a [one-pass algorithm](https://en.wikipedia.org/wiki/One-pass_algorithm)
  (in principle, we could add support for multi-pass algorithms).
  * as the algorithm considers each [`Datum`]
    instance, it repeatedly applies some operation that modifies some temporary
    state that represents the accumulated contributions from all instances
    considered "so far." (In the context of two-point statistics, a `Datum`
    corresponds to a value computed from a pair of points.)
  * importantly, we require that this logic is mathematically associative
    and commutative (i.e. we can work on arbitrary subsets of the data in an
    arbitrary order and merge the results together later)
  * examples of simple statistics that can be computed include (but aren't
    limited to) sums, means, variance, minima, maxima, etc.
* throughout the documentation, we refer to this intermediate state for
  accumulating contributions as an `accum_state`.
* we encode the logic for using a [`Datum`] to update
  an `accum_state` and for merging separate `accum_state`s in a type that we
  call a _Reducer_. A _Reducer_ type
  * always implements the [`Reducer`] trait.
  * is __ALWAYS__ tracked separately from the `accum_state`\
  * also encodes logic for initializing/resetting an `accum_state` and for
    computing the final result(s) from an `accum_state`


### Binned Reduction

*(Let's continue ignoring parallelism, for the moment)*

This crate is focused on computing "Binned Reductions." The basic
premise is that each [`Datum`] instance taken from a
data source is partitioned into a separate bin. In other words, we generate a
set of `(bin index, datum)` pairs from the data source. In some parts of the
code, we represent this pair as a [`BinnedDatum`]
instance. During the _Binned Reduction_, we track separate `accum_state`s for
each bin and a datum only contributions to the `accum_state` in the
corresponding bin.

We generally describe a collection of `accum_state`s as "statepack." We use
the term `binned_statepack` when each `accum_state` in a `statepack`
corresponds to a distinct bin index. Within the codebase, we often represent
a statepack as a [`StatePackViewMut`].

### Intermezzo: Relating back to 2-points statistics

Let's briefly pause and relate these concepts back to two-point statistics.
Let's be concrete and imagine that we want to compute the isotropic density
correlation function using information from 2 input datasets. Each dataset
holds density measurements associated with spatial position. Importantly, the
correlation function specifies correlation as function of distance for some
specified set of "distance" bins.
- we would characterize the combination of both datasets as the _data source_.
- from the _data source_, we would generate a (bin index, datum) pair for each
  unique measurement pair (we draw 1 measurement from each dataset). For a given
  measurement pair:
  - the bin index is the index of the specified "distance" bin that
    corresponding to the distance between the spatial positions of each
    measurement in the pair.
  - The datum, is composed of a value and a weight. In this case:
    - the datum's value is the product of both density measurements
    - the datum's weight is the product of both measurments' weights. In the
      common case where a measurement doesn't have a weight, you can assume
      that all measurements have a weight of 1.
  - In our binned reduction, we would use a _Reducer_ type designed for
    computing a weighted mean.

It's pretty straight-forward to understand that the above discussion easily
generalizes to the case where you want to compute auto-correlation for all
measurements from a single dataset (we just have to take a little care with
the way we identify all unique measurement pairs).

More generally, our implementation actually considers vector-quantities like
velocity, rather than scalar quantities like density. But, it isn't that much
more complicated

### Parallelism: Teams

Now, let's shift gears and start to consider parallelism. At a high-level, our
programming model, considers 2 levels of parallel processing: (i) a
fine-grained highly synchronous/collaborative level and (ii) a coarse-grained
level, with minimal collaboration (i.e. there is some basic coordination at the
very start and at the very end of a task).

This section primarily focuses on the fine-grained parallelism. In fact, let's
consider this fine-grained parallelism in a vacuum, and forget about the
coarse-grained parallelism for now; we'll touch on coarse-grained parallelism
at the end of this section.

To model fine-grained parallelism, we introduce a __team__ abstraction. A team
is composed of 1 or more members, and the members of a team work together in a
tightly-coupled, synchronous manner to collaboratively complete a single task,
or "unit of work", at a time.
- your mental model should be that members of a team perform a operation at
  a time in lockstep with each other. For certain operations, team members may
  need to be idle
- how does this map to hardware?
  - The simplest team is composed of 1 member. This can be trivially
    implemented on a single CPU
  - It should be obvious that the idea of a team maps nicely to SIMD. In this
    case each team member maps to a SIMD lane on a CPU.
  - on a GPUs, members of a team map nicely to members of a warp
    - while it's simplest to have the number of team members match the number
      of threads in a warp, we do have flexibility (e.g. map to half a warp,
      map to 2 warps).
    - technically GPU threads in a Warp have a lot more flexibility, but we
      target this sort of parallelism for maximum portability.
  - we also have the freedom to implement a "team" in other ways to test
    parallelism

The basic premise is to implement different parallelism backends. In a given
backend, we represent a "team" with a type that implements the
[`Team`] trait.

Finally, let's briefly reconsider the coarser-level parallelism. The idea is
to use multiple teams, where each team operates independently. This is
straightforward to support:
- You need to properly partition "units of work" so that separate teams work
  on separate parts of the reduction. Each team would effectively track its
  own dedicated `binned_statepack`.
- At the very end, you need to consolidate the contributions from every
  `binned_statepack`.

<div class="warning">

At the moment, this crate doesn't fully implement the deeper level of
parallelism. Furthermore, the "team" abstraction is somewhat "leaky" (you need
to take some "special" steps to leverage SIMD). Nevertheless, it's useful to
develop our algorithms using this abstraction, because it forces us to make
algorithmic choices that are compatible with the deeper parallelism, should we
choose to use it in the future (i.e. there are many ways to implement these
algorithms that aren't compatible).

</div>

### Parallelizing Binnned Reductions

Let's briefly recap: this crate implements computes binned reductions. As
we've already noted, a binned reduction focuses on updating binned
`accum_state`s. It's accomplished by generating (bin-index, datum) pairs
from a data-source and repeatedly performing a mathematically associative and
commutative operation to update the appropriate `accum_state` from each datum.

How do we parallelize this? In practice, we decompose the calculation into 1
or more "units of work." Each "unit of work" consists of generating a unique
subsets of the (datum, bin-index) pairs and using them to update the
appropriate `accum_state`s. We lightly touched on this before, but it's worth
repeating. All members of a given team work together on a single "unit of work"
at a time. So, if a team is assigned 2 "units of work," the team works together
until the first unit is completely done before they all move onto the next
unit.

The way that we define a "unit of work" depends on the nature of the data
source. We will talk about that in the next section.

### Kinds of Parallel Binned Reductions

In this crate, Parallel Binned Reductions fall into 2 categories related to
the nature of the data source and the way that we define "units of work." (You
can think of these as extreme cases on a continuum of algorithms). We call
these categories _"Nested"_ and _"Batched"_.

1. _"Nested"_ reductions come up when we know ahead of time that each datum
   generated as part of a "unit of work" will share a common bin index.
   - When a team starts working on a "unit of work", each member gets its own
     temporary `accum_state`
   - Each team member then generates a unique subset of datum instances
     associated with the "unit of work" and stores the contributions to the
     overall reduction within its temporary `accum_state`
   - Once all the members are done doing this, they merge the contributions
     from their respective temporary `accum_state`s and one of the members
     then use this total contribution to update the appropriate entry in
     the team's `binned_statepack`.

2. _"Batched"_ reductions are much more general (albeit less efficient). In
   this case, we know nothing about the relationships each datum and the
   associated bin index that will be generated in the unit of work. Thus,
   the best we can do is adopt a "batching strategy:"
   - each team member independently generates a unique subset of the
     (bin index, datum) pairs associated with the current "unit of work".
   - these pairs are all gathered in a collection-pad
   - then one of the members serially iterates through the full batch of
     (bin index, datum) pairs and sequentially updates the team's
     `binned_statepack`.

[^finite_precision]: In practice, the finite precision used to represent
    numbers means that these operations are not, strictly speaking,
    associative. This is especially relevant for floating point numbers.

*/

#![cfg_attr(not(test), no_std)] // (we allow std for testing)
#![deny(rustdoc::broken_intra_doc_links)]

mod bins;
mod misc;
mod parallel;
mod reduce_utils;
mod reducer;
mod state;
mod twopoint;

// I'm not really sure we want to publicly expose reduce_sample, but for now,
// we expose it to support testing...
pub mod reduce_sample;

pub use bins::*;
pub use parallel::{
    BinnedDatum, Executor, ReductionSpec, StandardTeamParam, Team,
    fill_single_team_binned_statepack,
};
pub use reduce_utils::reset_full_statepack;
<<<<<<< HEAD
pub use reducer::{Datum, Histogram, Mean, OutputDescr, Reducer};
pub use state::{AccumStateView, AccumStateViewMut, StatePackViewMut};
pub use twopoint::spatial::{CartesianBlock, CellWidth};
=======
pub use reducer::{
    Comp0Histogram, Comp0Mean, ComponentSumHistogram, ComponentSumMean, Datum, OutputDescr,
    Reducer, ScalarHistogram, ScalarMean, ScalarizeOp,
};
pub use state::{AccumStateView, AccumStateViewMut, StatePackViewMut};
pub use twopoint::{
    common::PairOperation,
    unstructured::{TwoPointUnstructured, UnstructuredPoints},
};
>>>>>>> b142f316
<|MERGE_RESOLUTION|>--- conflicted
+++ resolved
@@ -257,11 +257,6 @@
     fill_single_team_binned_statepack,
 };
 pub use reduce_utils::reset_full_statepack;
-<<<<<<< HEAD
-pub use reducer::{Datum, Histogram, Mean, OutputDescr, Reducer};
-pub use state::{AccumStateView, AccumStateViewMut, StatePackViewMut};
-pub use twopoint::spatial::{CartesianBlock, CellWidth};
-=======
 pub use reducer::{
     Comp0Histogram, Comp0Mean, ComponentSumHistogram, ComponentSumMean, Datum, OutputDescr,
     Reducer, ScalarHistogram, ScalarMean, ScalarizeOp,
@@ -269,6 +264,6 @@
 pub use state::{AccumStateView, AccumStateViewMut, StatePackViewMut};
 pub use twopoint::{
     common::PairOperation,
+    spatial::{CartesianBlock, CellWidth},
     unstructured::{TwoPointUnstructured, UnstructuredPoints},
-};
->>>>>>> b142f316
+};