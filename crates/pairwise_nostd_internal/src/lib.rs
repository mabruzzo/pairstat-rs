--- conflicted
+++ resolved
@@ -5,19 +5,15 @@
 mod parallel;
 mod state;
 
-<<<<<<< HEAD
 // I'm not really sure we want to publicly expose reduce_sample, but for now,
 // we expose it to support testing...
 pub mod reduce_sample;
 
-pub use accumulator::{Accumulator, DataElement, Mean, OutputDescr, reset_full_statepack};
-=======
-pub use accumulator::{Accumulator, Datum, Mean, OutputDescr};
->>>>>>> 40929e67
+pub use accumulator::{Accumulator, Datum, Mean, OutputDescr, reset_full_statepack};
 pub use apply_points::{PointProps, apply_accum};
 pub use misc::{dot_product, get_bin_idx, squared_diff_norm};
 pub use parallel::{
-    BinnedDataElement, Executor, ReductionSpec, StandardTeamParam, TeamMemberProp, TeamProps,
+    BinnedDatum, Executor, ReductionSpec, StandardTeamParam, TeamMemberProp, TeamProps,
     ThreadMember, fill_single_team_statepack,
 };
 pub use state::{AccumStateView, AccumStateViewMut, StatePackViewMut};