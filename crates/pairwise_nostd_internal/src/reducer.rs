//! Define basic reducer machinery (that doesn't require the standard lib)
//!
//! # Reducer Machinery
//!
//! The architecture of this crate is built upon the concept of accumulation.
//!
//! ## Broader Context
//!
//! The idea is that we want to compute binned statistics for a stream of
//! values, where each value is a vector `𝒗 = [𝒙,𝒚,w]`, where `𝒙` and `𝒚`
//! can themselves be vectors and `w` is always a scalar. Let's define the
//! ith element of the stream as `𝒗ᵢ = [𝒙ᵢ, 𝒚ᵢ, wᵢ]`. In more detail,
//! - `𝒙ᵢ` is used for binning
//! - `𝒚ᵢ` is the quantity that contributes to the statistic
//! - `wᵢ` is the weighting applied to `𝒚ᵢ`.
//!
//! In practice, we use [`Datum`] to package together `𝒚ᵢ` & `wᵢ`
//!
//! If a statistic just summed the values of `wᵢ` and totally ignored `𝒚ᵢ`,
//! that would be equivalent to a normal histogram. Other statistics that we
//! compute can be thought of generalizations of histograms (this idea is also
//! described by scipy's
//! [binned_statistic](https://docs.scipy.org/doc/scipy/reference/generated/scipy.stats.binned_statistic.html)
//! function.)
//!
//! ## Coming back to Reducer Machinery
//!
//! Now, the actual binning is taken care of separately. The reducer
//! machinery is responsible for computing the statistic within a single bin.
//! We draw a distinction between the current state of the reduction and the
//! actual reducer logic.
//! - We refer to the current state of a single reduction as the `accum_state`
//! - The reducer logic is encapsulated by the functions implemented by
//!   the `Reducer` trait. At the time of writing, a Reducer
//!   implements logic for modifying a single `accum_state` at a time.
//! - From the perspective of a reducer, the `accum_state` is packaged
//!   inside within the [`AccumStateView`] & [`AccumStateViewMut`] types (the
//!   exact type depends on context)
//!
//! At a high-level, external code manages and each bin's `accum_state`. A
//! collection of `accum_state`s is usually managed by a [`StatePackViewMut`]
//! instance. Currently, the reducers are designed to be agnostic about
//! the precise way a given `accum_state` is organized in memory. This is done
//! to give additional flexibility to the external code driving the
//! calculation.
//!
//! We will revisit this in the future once we are done architecting other
//! parts of the design.

use crate::bins;
use crate::state::{AccumStateView, AccumStateViewMut};
use core::marker::PhantomData;
use ndarray::ArrayViewMut1;

/// Instances of this element are consumed by the Reducer
///
/// In the future, we might want to store vector components rather than the
/// scalar (we can convert the vector components to a scalar as necessary
/// within accumulators).
///
/// # Supporting SIMD Instructions
/// I have some doubts about how well we will be able to get autovectorization
/// to work since we are reading data from multiple pointers that we access
/// through abstractions (it may be hard to properly communicate to the
/// compiler without lots of unsafe code). The fact that the operations that
/// we want to vectorize are split across a few layers of abstraction adds
/// further complication.
///
/// To support SIMD, we probably want to make this take a generic type (we'll
/// need to define a trait for essential floating point operations) rather than
/// hardcoding the struct members to floats and have the Reducers operate
/// on these generic types. By doing this, we could pass in
/// [`DVec2`](https://docs.rs/glam/latest/glam/f64/struct.DVec2.html) from the
/// `glam` package or
/// [`std::f64x2`](https://doc.rust-lang.org/std/simd/type.f64x2.html) from
/// nightly. For this to work, we would probably to transmute the input
/// array buffers. If using `glam`'s types, we might want to look into
/// `bytemuck` to safely transmute. If using nightly, `std::simd` [has some
/// support for doing this](https://doc.rust-lang.org/std/simd/struct.Simd.html#layout-1).
///
/// # General Optimization Notes
/// We probably want to ensure that the reducer methods are inlined. If
/// they aren't inlined, then its conceivable that using a struct may
/// introduce a performance penalty, especially if we start encoding
/// (mathematical) vector components. In more detail, passing the values in
/// a struct to a function, means that the values need to be packed in memory
/// to match the struct's internal representation to communicate across the
/// function boundaries (this issue goes away when the function is inlined).
///
/// There's definitely more to this story. As I understand it,
/// platform-specific calling conventions will influence how values are passed
/// to functions even if we passed each struct-member as individual args. Thus,
/// we probably want to ensure inlining to get optimal code either way (i.e.
/// there's no real disadvantage to using the struct, *yet*).
///
/// In practice, my real concern is in the context of SIMD optimizations.
/// - I have some concerns that the packing multiple SIMD-sized data packs into
///   a struct to pass the information into an inlined function, may present
///   more of a challenge to the optimizer than just passing each SIMD-sized
///   data pack directly to the function as arguments
/// - First, while an optimizer should be able to make the same optimizations
///   in both cases, the act of packing values into a struct certainly makes
///   more work for the optimizer. It's unclear whether the "quantity of work"
///   actually matters... (it seems plausible that an optimizer might have a
///   heuristic telling it "give up" if there seems to be "too much" to avoid
///   needlessly increasing compile times)
/// - Second, I *think* the types offered by `std::simd` (e.g. `f64x2`) may
///   receive special treatment from the rust compiler to encourage
///   optimizations with SIMD operations (I may be wrong). If this is indeed
///   the case, I have some concerns that placing such types within a struct
///   *could* interfere with this treatment (due to the struct's memory
///   representation requirements).
///
/// With all that said, I think it's worthwhile use an explicit type for now.
/// I think that there are significant advantages to improving the readability
/// of the code and it would be relatively move away from using the struct
/// representation later (it would be easier to do that before we start
/// introducing more Reducers).
///
/// I don't love that this defines copy, but it's important for examples
#[derive(Clone, Copy)]
pub struct Datum {
    // TODO: should this really be public to all?
    pub value: [f64; 3],
    pub(crate) weight: f64,
}

impl Datum {
    pub fn zeroed() -> Self {
        Datum {
            value: [0.0, 0.0, 0.0],
            weight: 0.0,
        }
    }

    // this is intended primarily for testing and migration
    #[inline]
    pub fn from_scalar_value(value: f64, weight: f64) -> Self {
        Datum {
            value: [value, 0.0, 0.0],
            weight,
        }
    }
}

/// describes the output components from a single Reducer accum_state
pub enum OutputDescr {
    MultiScalarComp(&'static [&'static str]),
    SingleVecComp { size: usize, name: &'static str },
}

impl OutputDescr {
    /// the number of components to allocate per component
    pub fn n_per_accum_state(&self) -> usize {
        match self {
            Self::MultiScalarComp(names) => names.len(),
            Self::SingleVecComp { size, .. } => *size,
        }
    }
}

/// Reducers generally operate on individual `accum_state`s.
///
/// The implementation is currently inefficient, but we will refactor and try
/// to come up with better abstractions once we are done mapping out all the
/// requirements.
pub trait Reducer {
    /// the number of f64 elements needed to track the accumulator data
    fn accum_state_size(&self) -> usize;

    /// initializes the storage tracking the acumulator's state.
    ///
    /// You need to call this function before you start working with the
    /// storage. You can also use this to reset the accumulator's state since
    /// it blindly overwrites any existing values.
    ///
    /// <div class="warning">
    ///
    /// It's unfortunate that the storage needs to be explicitly initialized
    /// and it is indeed a footgun of this low-level API. This decision is a
    /// consequence of the fact that we want to maintain flexibility over the
    /// organization of the storage used for accumulators.
    ///
    /// This design rationale makes slightly more sense in the context that
    /// types implementing the [`Reducer`] trait aren't themselves
    /// accumulators, but are instead objects that provide logic for working
    /// with accumulator-storage. Maybe a better abstraction will present
    /// itself?
    ///
    /// </div>
    fn init_accum_state(&self, accum_state: &mut AccumStateViewMut);

    /// consume the value and weight to update the accum_state
    fn consume(&self, accum_state: &mut AccumStateViewMut, datum: &Datum);

    /// merge the state information tracked by `accum_state` and `other`, and
    /// update `accum_state` accordingly
    fn merge(&self, accum_state: &mut AccumStateViewMut, other: &AccumStateView);

    /// extract all output-values from a single accum_state. Expects `value` to
    /// have the shape given by `[self.n_value_comps()]` and `accum_state` to
    /// have the shape provided by `[self.accum_state_size()]`
    ///
    /// Use `self.value_prop` to interpret the meaning of each value component
    fn value_from_accum_state(&self, value: &mut ArrayViewMut1<f64>, accum_state: &AccumStateView);

    /// Describes the outputs produced from a single accum_state
    fn output_descr(&self) -> OutputDescr;
}

/// this encodes the logic to convert the vector value in a [`Datum`] from
/// a vector to a scalar.
pub trait ScalarizeOp: Copy + Clone {
    /// returns the value of datum after coercing to a scalar
    fn scalarized_value(datum: &Datum) -> f64;
}

#[derive(Copy, Clone)]
pub struct TakeComp0;

impl ScalarizeOp for TakeComp0 {
    #[inline(always)]
    fn scalarized_value(datum: &Datum) -> f64 {
        datum.value[0]
    }
}

/// To be used with simple correlation
#[derive(Clone, Copy)]
pub struct ComponentSum;

impl ScalarizeOp for ComponentSum {
    #[inline(always)]
    fn scalarized_value(datum: &Datum) -> f64 {
        datum.value[0] + (datum.value[1] + datum.value[2])
    }
}

// the following Reducers all "scalarize" the value in Datum before actually
// the reduction. In other words, they somehow map it from a vector to a
// scalar.

#[derive(Clone, Copy)]
pub struct ScalarMean<T: ScalarizeOp>(PhantomData<T>);

impl<T: ScalarizeOp> ScalarMean<T> {
    const TOTAL: usize = 0;
    const WEIGHT: usize = 1;

    const VALUE_MEAN: usize = 0;
    const VALUE_WEIGHT: usize = 1;
    const OUTPUT_COMPONENTS: &'static [&'static str] = &["mean", "weight"];

    #[inline(always)]
    pub fn new() -> Self {
        Self(PhantomData::<T>)
    }
}

// we are only implementing this to silence clippy::new_without_default
impl<T: ScalarizeOp> Default for ScalarMean<T> {
    fn default() -> Self {
        Self::new()
    }
}

impl<T: ScalarizeOp> Reducer for ScalarMean<T> {
    fn accum_state_size(&self) -> usize {
        2_usize
    }

    fn init_accum_state(&self, accum_state: &mut AccumStateViewMut) {
        accum_state[Self::TOTAL] = 0.0;
        accum_state[Self::WEIGHT] = 0.0;
    }

    fn consume(&self, accum_state: &mut AccumStateViewMut, datum: &Datum) {
        accum_state[Self::WEIGHT] += datum.weight;
        accum_state[Self::TOTAL] += T::scalarized_value(datum) * datum.weight;
    }

    fn merge(&self, accum_state: &mut AccumStateViewMut, other: &AccumStateView) {
        accum_state[Self::TOTAL] += other[Self::TOTAL];
        accum_state[Self::WEIGHT] += other[Self::WEIGHT];
    }

    fn output_descr(&self) -> OutputDescr {
        OutputDescr::MultiScalarComp(Self::OUTPUT_COMPONENTS)
    }

    fn value_from_accum_state(&self, value: &mut ArrayViewMut1<f64>, accum_state: &AccumStateView) {
        value[[Self::VALUE_MEAN]] = accum_state[Self::TOTAL] / accum_state[Self::WEIGHT];
        value[[Self::VALUE_WEIGHT]] = accum_state[Self::WEIGHT];
    }
}

pub type Comp0Mean = ScalarMean<TakeComp0>;
pub type ComponentSumMean = ScalarMean<ComponentSum>;

<<<<<<< HEAD
=======
#[derive(Clone)]
>>>>>>> 71632e8d
pub struct ScalarHistogram<BinsType: bins::BinEdges, T: ScalarizeOp> {
    bins: BinsType,
    _dummy: PhantomData<T>,
}

// I think it's good form to have this constructor but I'm not sure that we
// really need it?
impl<B: bins::BinEdges, T: ScalarizeOp> ScalarHistogram<B, T> {
    pub fn from_bin_edges(bins: B) -> Self {
        ScalarHistogram {
            bins,
            _dummy: PhantomData::<T>,
        }
    }
}

impl<B: bins::BinEdges, T: ScalarizeOp> Reducer for ScalarHistogram<B, T> {
    fn accum_state_size(&self) -> usize {
        self.bins.n_bins()
    }

    /// initializes the storage tracking the acumulator's state
    fn init_accum_state(&self, accum_state: &mut AccumStateViewMut) {
        accum_state.fill(0.0);
    }

    /// consume the value and weight to update the accum_state
    fn consume(&self, accum_state: &mut AccumStateViewMut, datum: &Datum) {
        if let Some(hist_bin_idx) = self.bins.bin_index(T::scalarized_value(datum)) {
            accum_state[hist_bin_idx] += datum.weight;
        }
    }

    /// merge the state information tracked by `accum_state` and `other`, and
    /// update `accum_state` accordingly
    fn merge(&self, accum_state: &mut AccumStateViewMut, other: &AccumStateView) {
        for i in 0..self.bins.n_bins() {
            accum_state[i] += other[i];
        }
    }

    fn output_descr(&self) -> OutputDescr {
        OutputDescr::SingleVecComp {
            size: self.bins.n_bins(),
            name: "weight",
        }
    }

    fn value_from_accum_state(&self, value: &mut ArrayViewMut1<f64>, accum_state: &AccumStateView) {
        for i in 0..self.bins.n_bins() {
            value[[i]] = accum_state[i];
        }
    }
}

pub type Comp0Histogram<B> = ScalarHistogram<B, TakeComp0>;
pub type ComponentSumHistogram<B> = ScalarHistogram<B, ComponentSum>;<|MERGE_RESOLUTION|>--- conflicted
+++ resolved
@@ -297,10 +297,7 @@
 pub type Comp0Mean = ScalarMean<TakeComp0>;
 pub type ComponentSumMean = ScalarMean<ComponentSum>;
 
-<<<<<<< HEAD
-=======
 #[derive(Clone)]
->>>>>>> 71632e8d
 pub struct ScalarHistogram<BinsType: bins::BinEdges, T: ScalarizeOp> {
     bins: BinsType,
     _dummy: PhantomData<T>,
