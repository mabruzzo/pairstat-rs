//! Implements types to represent "bin edges", used for Histogram buckets and for
//! distance binning of accumulators.  The [`BinEdges`] trait provides a common
//! interface that is implemented by [`RegularBinEdges`] and [`IrregularBinEdges`]

/// Super simple. This can be expanded as needed.
pub trait BinEdges {
    /// Calculate the bin index for a given value. Values which are equal to
    /// boundary values are considered part of the higher bin, i.e. intervals
    /// do not include the right edge.
    fn bin_index(&self, value: f64) -> Option<usize>;

    fn n_bins(&self) -> usize;
}

/// Regular bins with uniform spacing
#[derive(Clone)]
pub struct RegularBinEdges {
    min: f64,
    max: f64,
    bin_size: f64,
    n_bins: usize,
}
impl RegularBinEdges {
    /// Note that we initialize with num_bins rather than bin_size
    pub fn new(min: f64, max: f64, n_bins: usize) -> Result<Self, &'static str> {
        let diff = max - min;
        let bin_size = diff / (n_bins as f64);
        if n_bins == 0 {
            Err("Number of bins must be greater than zero")
        } else if max <= min {
            Err("Maximum value must be greater than minimum value")
        } else if !diff.is_finite() {
            // also catches pathological case: (max - min) > f64::MAX
            Err("Min and max values must be finite")
        } else if bin_size == 0.0 {
            // (diff / n_bins) < f64::MIN
            Err("received pathological values")
        } else {
            Ok(Self {
                min,
                max,
                bin_size,
                n_bins,
            })
        }
    }
}

// we can't derive `Eq` for RegularBinEdges because f64 doesn't implement the
// trait (since `NaN`!=`NaN`). Because we confirmed in the constructor that
// both min and max are finite, we can manually implement the trait
impl PartialEq for RegularBinEdges {
    fn eq(&self, other: &Self) -> bool {
        // we can skip over bin_size since it is derived from the other parameters
        (self.min == other.min) && (self.max == other.max) && (self.n_bins == other.n_bins)
    }
}

impl Eq for RegularBinEdges {}

impl BinEdges for RegularBinEdges {
    fn bin_index(&self, value: f64) -> Option<usize> {
        if value < self.min || value >= self.max {
            return None;
        }

        // this cast handles the truncation
        let index = ((value - self.min) / self.bin_size) as usize;

        Some(index)
    }

    fn n_bins(&self) -> usize {
        self.n_bins
    }
}

<<<<<<< HEAD
=======
pub fn validate_bin_edges(edges: &[f64]) -> Result<(), &'static str> {
    if edges.len() < 2 {
        Err("A minimum of two bin edges are required")
    } else if edges.iter().any(|&x| !x.is_finite()) {
        // Check that all bin_edges are finite
        // It may be worth supporting -inf and +inf as first and last bin edges
        Err("Bin edges must be finite")
    } else if edges
        .iter()
        .zip(edges.iter().skip(1))
        .any(|(&left, &right)| right <= left)
    {
        // Check if bin_edges are in strictly increasing order
        Err("Bin edges must be in strictly increasing order")
    } else {
        Ok(())
    }
}

>>>>>>> 71632e8d
#[derive(Clone)]
pub struct IrregularBinEdges<'a> {
    bin_edges: &'a [f64],
}

impl<'a> IrregularBinEdges<'_> {
    pub fn new(bin_edges: &'a [f64]) -> Result<IrregularBinEdges<'a>, &'static str> {
        validate_bin_edges(bin_edges)?;
        Ok(IrregularBinEdges { bin_edges })
    }
}

impl BinEdges for IrregularBinEdges<'_> {
    fn bin_index(&self, value: f64) -> Option<usize> {
        if value < self.bin_edges[0] || value >= self.bin_edges[self.bin_edges.len() - 1] {
            return None;
        }

        let index = self
            .bin_edges
            // There may be downsides to using total_cmp (perf?)
            .binary_search_by(|probe| probe.total_cmp(&value))
            // Ok is used for an exact match, Err for a lower bound
            .unwrap_or_else(|i| i - 1);

        Some(index)
    }

    fn n_bins(&self) -> usize {
        self.bin_edges.len() - 1
    }
}

#[cfg(test)]
mod tests {
    use super::*;

    #[test]
    fn regular_bins_invalid_creation() {
        // Zero bins
        assert!(RegularBinEdges::new(0.0, 10.0, 0).is_err());

        // Max <= min
        assert!(RegularBinEdges::new(10.0, 10.0, 5).is_err());
        assert!(RegularBinEdges::new(10.0, 5.0, 5).is_err());

        // Non-finite values
        assert!(RegularBinEdges::new(f64::NAN, 10.0, 5).is_err());
        assert!(RegularBinEdges::new(0.0, f64::INFINITY, 5).is_err());
    }

    #[test]
    fn irregular_bins_invalid_creation() {
        // not enough edges
        assert!(IrregularBinEdges::new(&[0.0]).is_err());

        // unsorted bin edges
        assert!(IrregularBinEdges::new(&[2.0, 1.0]).is_err());
        assert!(IrregularBinEdges::new(&[0.0, 3.0, 2.0]).is_err());

        // Non-finite values
        assert!(IrregularBinEdges::new(&[f64::NAN, 10.0]).is_err());
        assert!(IrregularBinEdges::new(&[0.0, f64::INFINITY]).is_err());
    }

    #[test]
    fn regular_and_irregular_bin_indexing() {
        let rbins = RegularBinEdges::new(0.0, 10.0, 5).unwrap();
        let ibins = IrregularBinEdges::new(&[0.0, 2.0, 4.0, 6.0, 8.0, 10.0]).unwrap();

        let bins_list: [&dyn BinEdges; 2] = [&rbins, &ibins];

        for bins in &bins_list {
            assert_eq!(bins.n_bins(), 5);

            // Test valid values
            assert_eq!(bins.bin_index(0.0), Some(0));
            assert_eq!(bins.bin_index(1.9), Some(0));
            assert_eq!(bins.bin_index(2.0), Some(1));
            assert_eq!(bins.bin_index(3.9), Some(1));
            assert_eq!(bins.bin_index(4.0), Some(2));
            assert_eq!(bins.bin_index(8.0), Some(4));
            assert_eq!(bins.bin_index(9.9), Some(4));

            // Test boundary conditions
            assert_eq!(bins.bin_index(10.0), None); // max is exclusive
            assert_eq!(bins.bin_index(-0.1), None); // below min
            assert_eq!(bins.bin_index(10.1), None); // above max
        }
    }

    #[test]
    fn irregular_bins_bin_indexing() {
        let bins = IrregularBinEdges::new(&[-5.0, 0.0, 2.0, 3.0]).unwrap();

        assert_eq!(bins.n_bins(), 3);

        // Test valid values
        assert_eq!(bins.bin_index(-5.0), Some(0));
        assert_eq!(bins.bin_index(-2.5), Some(0));
        assert_eq!(bins.bin_index(-0.1), Some(0));
        assert_eq!(bins.bin_index(0.0), Some(1));
        assert_eq!(bins.bin_index(1.0), Some(1));
        assert_eq!(bins.bin_index(1.9), Some(1));
        assert_eq!(bins.bin_index(2.0), Some(2));
        assert_eq!(bins.bin_index(2.5), Some(2));
        assert_eq!(bins.bin_index(2.9), Some(2));

        // Test boundary conditions
        assert_eq!(bins.bin_index(3.0), None); // max is exclusive
        assert_eq!(bins.bin_index(-5.1), None); // below min
        assert_eq!(bins.bin_index(3.1), None); // above max
    }
}<|MERGE_RESOLUTION|>--- conflicted
+++ resolved
@@ -75,8 +75,6 @@
     }
 }
 
-<<<<<<< HEAD
-=======
 pub fn validate_bin_edges(edges: &[f64]) -> Result<(), &'static str> {
     if edges.len() < 2 {
         Err("A minimum of two bin edges are required")
@@ -96,7 +94,6 @@
     }
 }
 
->>>>>>> 71632e8d
 #[derive(Clone)]
 pub struct IrregularBinEdges<'a> {
     bin_edges: &'a [f64],
