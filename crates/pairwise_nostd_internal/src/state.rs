--- conflicted
+++ resolved
@@ -60,14 +60,7 @@
 //!       include overlapping memory regions (this isn't allowed in safe or
 //!       unsafe Rust)
 
-<<<<<<< HEAD
-use core::{
-    f64,
-    ops::{Index, IndexMut},
-};
-=======
 use core::ops::{Index, IndexMut};
->>>>>>> 40929e67
 use ndarray::{ArrayView1, ArrayView2, ArrayViewMut1, ArrayViewMut2, Axis};
 
 pub struct AccumStateView<'a> {
@@ -226,10 +219,7 @@
         self.data.view()
     }
 
-<<<<<<< HEAD
-=======
     // todo: remove this method before our release
->>>>>>> 40929e67
     pub fn as_array_view_mut(&mut self) -> ArrayViewMut2<f64> {
         self.data.view_mut()
     }
